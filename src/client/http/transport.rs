// Implementation note: hyper's API is not adapted to async/await at all, and there's
// unfortunately a lot of boilerplate here that could be removed once/if it gets reworked.
//
// In particular, hyper can only be polled by tokio, but we don't want users to have to suffer
// from this restriction. We therefore spawn a background thread dedicated to running the tokio
// runtime.
//
// In order to perform a request, we send this request to the background thread through a channel
// and wait for an answer to come back.
//
// Addtionally, despite the fact that hyper is capable of performing requests to multiple different
// servers through the same `hyper::Client`, we don't use that feature on purpose. The reason is
// that we need to be guaranteed that hyper doesn't re-use an existing connection if we ever reset
// the JSON-RPC request id to a value that might have already been used.

use std::pin::Pin;
use std::{fmt, io, thread};

use crate::common;
use futures::{channel::mpsc, prelude::*};
use thiserror::Error;
use tokio_compat_02::FutureExt;

/// Implementation of a raw client for HTTP requests.
pub struct HttpTransportClient {
	/// Sender that sends requests to the background task.
	requests_tx: mpsc::Sender<FrontToBack>,
	/// URL of the server to connect to.
	url: String,
	/// Responses receiver.
	responses_rx: mpsc::UnboundedReceiver<Result<hyper::Response<hyper::Body>, hyper::Error>>,
	/// Responses transmitter
	responses_tx: mpsc::UnboundedSender<Result<hyper::Response<hyper::Body>, hyper::Error>>,
}

/// Message transmitted from the foreground task to the background.
struct FrontToBack {
	/// Request that the background task should perform.
	request: hyper::Request<hyper::Body>,
	/// Channel to send back to the response.
	send_back: mpsc::UnboundedSender<Result<hyper::Response<hyper::Body>, hyper::Error>>,
}

impl HttpTransportClient {
<<<<<<< HEAD
    /// Initializes a new HTTP client.
    // TODO: better type for target
    pub fn new(target: &str) -> Self {
        let (requests_tx, requests_rx) = mpsc::channel::<FrontToBack>(4);

        // Because hyper can only be polled through tokio, we spawn it in a background thread.
        thread::Builder::new()
            .name("jsonrpsee-hyper-client".to_string())
            .spawn(move || {
                let client = hyper::Client::new();
                // hyper v0.13 requires tokio v0.2 that's why compat() is used.
                background_thread(requests_rx, move |rq| {
                    // cloning Hyper client = cloning references
                    let client = client.clone();
                    async move {
                        let _ = rq
                            .send_back
                            .unbounded_send(client.request(rq.request).await);
                    }
                    .compat()
                })
            })
            .unwrap();

        let (responses_tx, responses_rx) = futures::channel::mpsc::unbounded();
        HttpTransportClient {
            requests_tx,
            url: target.to_owned(),
            responses_tx,
            responses_rx,
        }
    }

    /// Send request to the target
    pub fn send_request<'s>(
        &'s mut self,
        request: common::Request,
    ) -> Pin<Box<dyn Future<Output = Result<(), RequestError>> + Send + 's>> {
        let mut requests_tx = self.requests_tx.clone();

        let request = common::to_vec(&request).map(|body| {
            hyper::Request::post(&self.url)
                .header(
                    hyper::header::CONTENT_TYPE,
                    hyper::header::HeaderValue::from_static("application/json"),
                )
                .body(From::from(body))
                .expect("Uri and request headers are valid; qed") // TODO: not necessarily true for URL here
        });

        Box::pin(async move {
            let message = FrontToBack {
                request: request.map_err(RequestError::Serialization)?,
                send_back: self.responses_tx.clone(),
            };

            if requests_tx.send(message).await.is_err() {
                log::error!("JSONRPC http client background thread has shut down");
                return Err(RequestError::Http(Box::new(io::Error::new(
                    io::ErrorKind::Other,
                    "background thread is down".to_string(),
                ))));
            }

            Ok(())
        })
    }

    /// Waits for the next response.
    pub fn next_response<'s>(
        &'s mut self,
    ) -> Pin<Box<dyn Future<Output = Result<common::Response, RequestError>> + Send + 's>> {
        Box::pin(async move {
            let hyper_response = match self.responses_rx.next().await {
                Some(Ok(r)) => r,
                Some(Err(err)) => return Err(RequestError::Http(Box::new(err))),
                None => {
                    log::error!("JSONRPC http client background thread has shut down");
                    return Err(RequestError::Http(Box::new(io::Error::new(
                        io::ErrorKind::Other,
                        "background thread is down".to_string(),
                    ))));
                }
            };

            if !hyper_response.status().is_success() {
                return Err(RequestError::RequestFailure {
                    status_code: hyper_response.status().into(),
                });
            }

            // Note that we don't check the Content-Type of the request. This is deemed
            // unnecessary, as a parsing error while happen anyway.

            // TODO: enforce a maximum size here
            let body = hyper::body::to_bytes(hyper_response.into_body())
                .await
                .map_err(|err| RequestError::Http(Box::new(err)))?;

            // TODO: use Response::from_json
            let as_json: common::Response =
                common::from_slice(&body).map_err(RequestError::ParseError)?;
            Ok(as_json)
        })
    }
=======
	/// Initializes a new HTTP client.
	// TODO: better type for target
	pub fn new(target: &str) -> Self {
		let (requests_tx, requests_rx) = mpsc::channel::<FrontToBack>(4);

		// Because hyper can only be polled through tokio, we spawn it in a background thread.
		thread::Builder::new()
			.name("jsonrpsee-hyper-client".to_string())
			.spawn(move || {
				let client = hyper::Client::new();
				background_thread(requests_rx, move |rq| {
					// cloning Hyper client = cloning references
					let client = client.clone();
					async move {
						let _ = rq.send_back.unbounded_send(client.request(rq.request).await);
					}
				})
			})
			.unwrap();

		let (responses_tx, responses_rx) = futures::channel::mpsc::unbounded();
		HttpTransportClient { requests_tx, url: target.to_owned(), responses_tx, responses_rx }
	}

	/// Send request to the target
	pub fn send_request<'s>(
		&'s mut self,
		request: common::Request,
	) -> Pin<Box<dyn Future<Output = Result<(), RequestError>> + Send + 's>> {
		let mut requests_tx = self.requests_tx.clone();

		let request = common::to_vec(&request).map(|body| {
			hyper::Request::post(&self.url)
				.header(hyper::header::CONTENT_TYPE, hyper::header::HeaderValue::from_static("application/json"))
				.body(From::from(body))
				.expect("Uri and request headers are valid; qed") // TODO: not necessarily true for URL here
		});

		Box::pin(async move {
			let message = FrontToBack {
				request: request.map_err(RequestError::Serialization)?,
				send_back: self.responses_tx.clone(),
			};

			if requests_tx.send(message).await.is_err() {
				log::error!("JSONRPC http client background thread has shut down");
				return Err(RequestError::Http(Box::new(io::Error::new(
					io::ErrorKind::Other,
					"background thread is down".to_string(),
				))));
			}

			Ok(())
		})
	}

	/// Waits for the next response.
	pub fn next_response<'s>(
		&'s mut self,
	) -> Pin<Box<dyn Future<Output = Result<common::Response, RequestError>> + Send + 's>> {
		Box::pin(async move {
			let hyper_response = match self.responses_rx.next().await {
				Some(Ok(r)) => r,
				Some(Err(err)) => return Err(RequestError::Http(Box::new(err))),
				None => {
					log::error!("JSONRPC http client background thread has shut down");
					return Err(RequestError::Http(Box::new(io::Error::new(
						io::ErrorKind::Other,
						"background thread is down".to_string(),
					))));
				}
			};

			if !hyper_response.status().is_success() {
				return Err(RequestError::RequestFailure { status_code: hyper_response.status().into() });
			}

			// Note that we don't check the Content-Type of the request. This is deemed
			// unnecessary, as a parsing error while happen anyway.

			// TODO: enforce a maximum size here
			let body = hyper::body::to_bytes(hyper_response.into_body())
				.await
				.map_err(|err| RequestError::Http(Box::new(err)))?;

			// TODO: use Response::from_json
			let as_json: common::Response = common::from_slice(&body).map_err(RequestError::ParseError)?;
			Ok(as_json)
		})
	}
>>>>>>> e54e5dc2
}

impl fmt::Debug for HttpTransportClient {
	fn fmt(&self, f: &mut fmt::Formatter) -> fmt::Result {
		f.debug_tuple("HttpTransportClient").finish()
	}
}

/// Error that can happen during a request.
#[derive(Debug, Error)]
pub enum RequestError {
	/// Error while serializing the request.
	// TODO: can that happen?
	#[error("error while serializing the request")]
	Serialization(#[source] serde_json::error::Error),

	/// Response given by the server failed to decode as UTF-8.
	#[error("response body is not UTF-8")]
	Utf8(#[source] std::string::FromUtf8Error),

	/// Error during the HTTP request, including networking errors and HTTP protocol errors.
	#[error("error while performing the HTTP request")]
	Http(Box<dyn std::error::Error + Send + Sync>),

	/// Server returned a non-success status code.
	#[error("server returned an error status code: {:?}", status_code)]
	RequestFailure {
		/// Status code returned by the server.
		status_code: u16,
	},

	/// Failed to parse the JSON returned by the server into a JSON-RPC response.
	#[error("error while parsing the response body")]
	ParseError(#[source] serde_json::error::Error),
}

/// Function that runs in a background thread.
fn background_thread<T, ProcessRequest: Future<Output = ()>>(
	mut requests_rx: mpsc::Receiver<T>,
	process_request: impl Fn(T) -> ProcessRequest,
) {
<<<<<<< HEAD
    let runtime = match tokio::runtime::Builder::new_current_thread()
        .enable_all()
        .build()
    {
        Ok(r) => r,
        Err(err) => {
            // Ideally, we would try to initialize the tokio runtime in the main thread then move
            // it here. That however isn't possible. If we fail to initialize the runtime, the only
            // thing we can do is print an error and shut down the background thread.
            // Initialization failures should be almost non-existant anyway, so this isn't a big
            // deal.
            log::error!("Failed to initialize tokio runtime: {:?}", err);
            return;
        }
    };

    // Running until the channel has been closed, and all requests have been completed.
    runtime.block_on(async move {
        // Collection of futures that process ongoing requests.
        let mut pending_requests = stream::FuturesUnordered::new();

        loop {
            let request = loop {
                if !pending_requests.is_empty() {
                    let event = future::select(requests_rx.next(), pending_requests.next()).await;
                    if let future::Either::Left((rq, _)) = event {
                        break rq;
                    }
                // else: one of the elements of `pending_requests` is finished, but we don't care
                } else {
                    break requests_rx.next().await;
                }
            };

            match request {
                // We received a request from the foreground.
                Some(rq) => pending_requests.push(process_request(rq)),
                // The channel with the foreground has closed.
                None => break,
            }
        }

        // Before returning, complete all pending requests.
        while pending_requests.next().await.is_some() {}
    });
=======
	let mut runtime = match tokio::runtime::Builder::new().basic_scheduler().enable_all().build() {
		Ok(r) => r,
		Err(err) => {
			// Ideally, we would try to initialize the tokio runtime in the main thread then move
			// it here. That however isn't possible. If we fail to initialize the runtime, the only
			// thing we can do is print an error and shut down the background thread.
			// Initialization failures should be almost non-existant anyway, so this isn't a big
			// deal.
			log::error!("Failed to initialize tokio runtime: {:?}", err);
			return;
		}
	};

	// Running until the channel has been closed, and all requests have been completed.
	runtime.block_on(async move {
		// Collection of futures that process ongoing requests.
		let mut pending_requests = stream::FuturesUnordered::new();

		loop {
			let request = loop {
				if !pending_requests.is_empty() {
					let event = future::select(requests_rx.next(), pending_requests.next()).await;
					if let future::Either::Left((rq, _)) = event {
						break rq;
					}
				// else: one of the elements of `pending_requests` is finished, but we don't care
				} else {
					break requests_rx.next().await;
				}
			};

			match request {
				// We received a request from the foreground.
				Some(rq) => pending_requests.push(process_request(rq)),
				// The channel with the foreground has closed.
				None => break,
			}
		}

		// Before returning, complete all pending requests.
		while pending_requests.next().await.is_some() {}
	});
>>>>>>> e54e5dc2
}

#[cfg(test)]
mod tests {
	use super::*;
	use futures::channel::oneshot;

	#[test]
	fn background_thread_is_able_to_complete_requests() {
		// start background thread that returns square(passed_value) after signal
		// from 'main' thread is received
		let (mut requests_tx, requests_rx) = mpsc::channel(4);
		let background_thread = thread::spawn(move || {
			background_thread(
				requests_rx,
				move |(send_when, send_back, value): (oneshot::Receiver<()>, oneshot::Sender<u32>, u32)| async move {
					send_when.await.unwrap();
					send_back.send(value * value).unwrap();
				},
			)
		});

		// send two requests - there'll be two simultaneous active requests, waiting for
		// main thread' signals
		let mut pool = futures::executor::LocalPool::new();
		let (send_when_tx1, send_when_rx1) = oneshot::channel();
		let (send_when_tx2, send_when_rx2) = oneshot::channel();
		let (send_back_tx1, send_back_rx1) = oneshot::channel();
		let (send_back_tx2, send_back_rx2) = oneshot::channel();
		pool.run_until(requests_tx.send((send_when_rx1, send_back_tx1, 32))).unwrap();
		pool.run_until(requests_tx.send((send_when_rx2, send_back_tx2, 1024))).unwrap();

		// send both signals and wait for responses
		send_when_tx1.send(()).unwrap();
		send_when_tx2.send(()).unwrap();
		assert_eq!(pool.run_until(send_back_rx1), Ok(32 * 32));
		assert_eq!(pool.run_until(send_back_rx2), Ok(1024 * 1024));

		// drop requests sender, asking background thread to exit gently
		drop(requests_tx);
		background_thread.join().unwrap();
	}
}<|MERGE_RESOLUTION|>--- conflicted
+++ resolved
@@ -42,113 +42,6 @@
 }
 
 impl HttpTransportClient {
-<<<<<<< HEAD
-    /// Initializes a new HTTP client.
-    // TODO: better type for target
-    pub fn new(target: &str) -> Self {
-        let (requests_tx, requests_rx) = mpsc::channel::<FrontToBack>(4);
-
-        // Because hyper can only be polled through tokio, we spawn it in a background thread.
-        thread::Builder::new()
-            .name("jsonrpsee-hyper-client".to_string())
-            .spawn(move || {
-                let client = hyper::Client::new();
-                // hyper v0.13 requires tokio v0.2 that's why compat() is used.
-                background_thread(requests_rx, move |rq| {
-                    // cloning Hyper client = cloning references
-                    let client = client.clone();
-                    async move {
-                        let _ = rq
-                            .send_back
-                            .unbounded_send(client.request(rq.request).await);
-                    }
-                    .compat()
-                })
-            })
-            .unwrap();
-
-        let (responses_tx, responses_rx) = futures::channel::mpsc::unbounded();
-        HttpTransportClient {
-            requests_tx,
-            url: target.to_owned(),
-            responses_tx,
-            responses_rx,
-        }
-    }
-
-    /// Send request to the target
-    pub fn send_request<'s>(
-        &'s mut self,
-        request: common::Request,
-    ) -> Pin<Box<dyn Future<Output = Result<(), RequestError>> + Send + 's>> {
-        let mut requests_tx = self.requests_tx.clone();
-
-        let request = common::to_vec(&request).map(|body| {
-            hyper::Request::post(&self.url)
-                .header(
-                    hyper::header::CONTENT_TYPE,
-                    hyper::header::HeaderValue::from_static("application/json"),
-                )
-                .body(From::from(body))
-                .expect("Uri and request headers are valid; qed") // TODO: not necessarily true for URL here
-        });
-
-        Box::pin(async move {
-            let message = FrontToBack {
-                request: request.map_err(RequestError::Serialization)?,
-                send_back: self.responses_tx.clone(),
-            };
-
-            if requests_tx.send(message).await.is_err() {
-                log::error!("JSONRPC http client background thread has shut down");
-                return Err(RequestError::Http(Box::new(io::Error::new(
-                    io::ErrorKind::Other,
-                    "background thread is down".to_string(),
-                ))));
-            }
-
-            Ok(())
-        })
-    }
-
-    /// Waits for the next response.
-    pub fn next_response<'s>(
-        &'s mut self,
-    ) -> Pin<Box<dyn Future<Output = Result<common::Response, RequestError>> + Send + 's>> {
-        Box::pin(async move {
-            let hyper_response = match self.responses_rx.next().await {
-                Some(Ok(r)) => r,
-                Some(Err(err)) => return Err(RequestError::Http(Box::new(err))),
-                None => {
-                    log::error!("JSONRPC http client background thread has shut down");
-                    return Err(RequestError::Http(Box::new(io::Error::new(
-                        io::ErrorKind::Other,
-                        "background thread is down".to_string(),
-                    ))));
-                }
-            };
-
-            if !hyper_response.status().is_success() {
-                return Err(RequestError::RequestFailure {
-                    status_code: hyper_response.status().into(),
-                });
-            }
-
-            // Note that we don't check the Content-Type of the request. This is deemed
-            // unnecessary, as a parsing error while happen anyway.
-
-            // TODO: enforce a maximum size here
-            let body = hyper::body::to_bytes(hyper_response.into_body())
-                .await
-                .map_err(|err| RequestError::Http(Box::new(err)))?;
-
-            // TODO: use Response::from_json
-            let as_json: common::Response =
-                common::from_slice(&body).map_err(RequestError::ParseError)?;
-            Ok(as_json)
-        })
-    }
-=======
 	/// Initializes a new HTTP client.
 	// TODO: better type for target
 	pub fn new(target: &str) -> Self {
@@ -159,12 +52,14 @@
 			.name("jsonrpsee-hyper-client".to_string())
 			.spawn(move || {
 				let client = hyper::Client::new();
+				// hyper v0.13 requires tokio v0.2 that's why compat() is used.
 				background_thread(requests_rx, move |rq| {
 					// cloning Hyper client = cloning references
 					let client = client.clone();
 					async move {
 						let _ = rq.send_back.unbounded_send(client.request(rq.request).await);
 					}
+					.compat()
 				})
 			})
 			.unwrap();
@@ -239,7 +134,6 @@
 			Ok(as_json)
 		})
 	}
->>>>>>> e54e5dc2
 }
 
 impl fmt::Debug for HttpTransportClient {
@@ -281,54 +175,7 @@
 	mut requests_rx: mpsc::Receiver<T>,
 	process_request: impl Fn(T) -> ProcessRequest,
 ) {
-<<<<<<< HEAD
-    let runtime = match tokio::runtime::Builder::new_current_thread()
-        .enable_all()
-        .build()
-    {
-        Ok(r) => r,
-        Err(err) => {
-            // Ideally, we would try to initialize the tokio runtime in the main thread then move
-            // it here. That however isn't possible. If we fail to initialize the runtime, the only
-            // thing we can do is print an error and shut down the background thread.
-            // Initialization failures should be almost non-existant anyway, so this isn't a big
-            // deal.
-            log::error!("Failed to initialize tokio runtime: {:?}", err);
-            return;
-        }
-    };
-
-    // Running until the channel has been closed, and all requests have been completed.
-    runtime.block_on(async move {
-        // Collection of futures that process ongoing requests.
-        let mut pending_requests = stream::FuturesUnordered::new();
-
-        loop {
-            let request = loop {
-                if !pending_requests.is_empty() {
-                    let event = future::select(requests_rx.next(), pending_requests.next()).await;
-                    if let future::Either::Left((rq, _)) = event {
-                        break rq;
-                    }
-                // else: one of the elements of `pending_requests` is finished, but we don't care
-                } else {
-                    break requests_rx.next().await;
-                }
-            };
-
-            match request {
-                // We received a request from the foreground.
-                Some(rq) => pending_requests.push(process_request(rq)),
-                // The channel with the foreground has closed.
-                None => break,
-            }
-        }
-
-        // Before returning, complete all pending requests.
-        while pending_requests.next().await.is_some() {}
-    });
-=======
-	let mut runtime = match tokio::runtime::Builder::new().basic_scheduler().enable_all().build() {
+	let runtime = match tokio::runtime::Builder::new_current_thread().enable_all().build() {
 		Ok(r) => r,
 		Err(err) => {
 			// Ideally, we would try to initialize the tokio runtime in the main thread then move
@@ -370,7 +217,6 @@
 		// Before returning, complete all pending requests.
 		while pending_requests.next().await.is_some() {}
 	});
->>>>>>> e54e5dc2
 }
 
 #[cfg(test)]
