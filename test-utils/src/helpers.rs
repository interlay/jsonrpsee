--- conflicted
+++ resolved
@@ -50,28 +50,12 @@
 }
 
 pub async fn http_request(body: Body, uri: Uri) -> Result<HttpResponse, String> {
-<<<<<<< HEAD
-    let client = hyper::Client::new();
-    let r = hyper::Request::post(uri)
-        .header(
-            hyper::header::CONTENT_TYPE,
-            hyper::header::HeaderValue::from_static("application/json"),
-        )
-        .body(body)
-        .expect("uri and request headers are valid; qed");
-    let res = client
-        .request(r)
-        .compat()
-        .await
-        .map_err(|e| format!("{:?}", e))?;
-=======
 	let client = hyper::Client::new();
 	let r = hyper::Request::post(uri)
 		.header(hyper::header::CONTENT_TYPE, hyper::header::HeaderValue::from_static("application/json"))
 		.body(body)
 		.expect("uri and request headers are valid; qed");
-	let res = client.request(r).await.map_err(|e| format!("{:?}", e))?;
->>>>>>> e54e5dc2
+	let res = client.request(r).compat().await.map_err(|e| format!("{:?}", e))?;
 
 	let (parts, body) = res.into_parts();
 	let bytes = hyper::body::to_bytes(body).await.unwrap();
